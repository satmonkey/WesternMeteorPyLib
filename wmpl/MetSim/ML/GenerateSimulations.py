--- conflicted
+++ resolved
@@ -216,6 +216,9 @@
         const.dens_co = self.dens_co
         const.P_0M = self.P_0M
 
+        # Set tau to CAMO faint meteor model
+        self.const.lum_eff_type = 5
+
         # Turn on erosion, but disable erosion change
         const.erosion_on = True
         const.erosion_height_change = 0
@@ -367,18 +370,8 @@
         self.mag_faintest = 10
         self.mag_brightest = -2
 
-<<<<<<< HEAD
-        ### ###
-
-=======
-        # Minimum mass for erosion
-        self.erosion_mass_min = MetParam(5e-12, 1e-8)
-        self.param_list.append("erosion_mass_min")
-
-        # Maximum mass for erosion
-        self.erosion_mass_max = MetParam(1e-11, 5e-7)
-        self.param_list.append("erosion_mass_max")
->>>>>>> 98fbb0a1
+        ### ###
+
 
 class ErosionSimParametersCAMOWide(ErosionSimParameters):
     def __init__(self):
@@ -458,74 +451,12 @@
         self.output_dir = output_dir
 
         # Structure defining the range of physical parameters
-<<<<<<< HEAD
         self.params = PhysicalParameters()
         if fixed is not None:
             for i, p in enumerate(self.params.param_list):
                 getattr(self.params, p).fixed = fixed[i]
 
         self.const = self.params.getConst(random_seed, override=True)
-=======
-        self.params = erosion_sim_params
-
-
-        # Init simulation constants
-        self.const = Constants()
-        self.const.dens_co = self.params.dens_co
-        self.const.P_0M = self.params.P_0M
-
-        # Set tau to CAMO faint meteor model
-        self.const.lum_eff_type = 5
-
-
-        # Turn on erosion, but disable erosion change
-        self.const.erosion_on = True
-        self.const.erosion_height_change = 0
-
-        # Disable disruption
-        self.const.disruption_on = False
-
-        # If the random seed was given, set the random state
-        if random_seed is not None:
-            local_state = np.random.RandomState(random_seed)
-        else:
-            local_state = np.random.RandomState()
-
-        # Randomly sample physical parameters
-        for param_name in self.params.param_list:
-
-            # Get the parameter container
-            p = getattr(self.params, param_name)
-
-            # If the maximum grain mass is being computed, make sure it's larger than the minimum grain mass
-            if param_name == "erosion_mass_max":
-                p.min = self.params.erosion_mass_min.val
-
-
-            # Draw parameters from a distribution:
-            # a) Generate all masses distributed logarithmically
-            if (param_name == "m_init") or (param_name == "erosion_mass_min") \
-                or (param_name == "erosion_mass_max"):
-
-                p.val = 10**(local_state.uniform(np.log10(p.min), np.log10(p.max)))
-
-
-            # b) Distribute all other values uniformely
-            else:
-
-                # Randomly generate the parameter value using an uniform distribution (and the given seed)
-                p.val = local_state.uniform(p.min, p.max)
-
-
-            # Assign value to simulation contants
-            setattr(self.const, param_name, p.val)
-
-
-        # Make sure the min grain mass is not > max grain mass and vice versa
-        # TBD
-
-
->>>>>>> 98fbb0a1
 
         # Generate a file name from simulation_parameters
         self.file_name = "erosion_sim_v{:.2f}_m{:.2e}g_rho{:04d}_z{:04.1f}_abl{:.3f}_eh{:05.1f}_er{:.3f}_s{:.2f}".format(

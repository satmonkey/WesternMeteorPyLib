--- conflicted
+++ resolved
@@ -1877,13 +1877,8 @@
         self.inputRho.setText("{:d}".format(int(const.rho)))
         self.inputRhoGrain.setText("{:d}".format(int(const.rho_grain)))
         self.inputMassInit.setText("{:.1e}".format(const.m_init))
-<<<<<<< HEAD
-        self.inputAblationCoeff.setText("{:.3f}".format(const.sigma * 1e6))
-        self.inputVelInit.setText("{:.3f}".format(const.v_init / 1000))
-=======
         self.inputAblationCoeff.setText("{:.4f}".format(const.sigma*1e6))
         self.inputVelInit.setText("{:.3f}".format(const.v_init/1000))
->>>>>>> 74aba132
         self.inputShapeFact.setText("{:.2f}".format(const.shape_factor))
         self.inputGamma.setText("{:.2f}".format(const.gamma))
         self.inputZenithAngle.setText("{:.3f}".format(np.degrees(const.zenith_angle)))

""" Determine the fireball trajectory from seismic data.

Modified method of Pujol et al. (2005).

"""

from __future__ import print_function, division, absolute_import

import sys

import numpy as np
import scipy.signal
import scipy.optimize
import pyswarm
import matplotlib.pyplot as plt
<<<<<<< HEAD
=======
import matplotlib.patheffects as PathEffects
>>>>>>> b7f997ac


from Formats.CSSseismic import loadCSSseismicData
from Utils.TrajConversions import date2JD, raDec2ECI, geo2Cartesian, cartesian2Geo, raDec2AltAz, eci2RaDec, latLonAlt2ECEF, ecef2ENU, enu2ECEF, ecef2LatLonAlt
from Utils.Math import vectMag, vectNorm, rotateVector, meanAngle
from Utils.Plotting import Arrow3D, set3DEqualAxes
from Utils.PlotMap import GroundMap



def mergeChannels(seismic_data):
    """ Merge seismic data from the same channels which are fragmented into several chunks which start at a
        different time

    """

    merged_data = []
    merged_indices = []

    for i, entry1 in enumerate(seismic_data):

        # Skip the entry if it was already merged
        if i in merged_indices:
            continue

        # Unpack the loaded seismic data
        site1, w1, time_data1, waveform_data1 = entry1

        merged_sites = [site1]
        merged_wfdisc = [w1]
        merged_time = [time_data1]
        merged_waveform = [waveform_data1]


        for j, entry2 in enumerate(seismic_data):

            # Skip the same entries
            if i == j:
                continue

            # Skip the entry if it was already merged
            if j in merged_indices:
                continue

            # Unpack the seismic data
            site2, w2, time_data2, waveform_data2 = entry2


            # Check if the channels are the same
            if (w1.sta == w2.sta) and (w1.chan == w2.chan):

                merged_sites.append(site2)
                merged_wfdisc.append(w2)
                merged_time.append(time_data2)
                merged_waveform.append(waveform_data2)

                merged_indices.append(j)


        # Add all merged data to the list, but keep the first site and wfdisc info as the reference one
        merged_data.append([merged_sites, merged_wfdisc, merged_time, merged_waveform])


    return merged_data



def wrapRaDec(ra, dec):
    """ Wraps RA and Dec into their limits. """

    # Wrap RA into [0, 2pi) range
    ra = ra%(2*np.pi)

    # Wrap Dec into [-pi/2, pi/2]
    dec = (dec + np.pi/2)%np.pi - np.pi/2

    return ra, dec




def timeOfArrival(stat_coord, x0, y0, t0, v, azim, zangle, v_sound):
    """ Calculate the time of arrival at given coordinates in the local coordinate system for the given
        parameters of the fireball.

    Arguments:
        stat_coord: [3 element ndarray] Coordinates of the station in the local coordinate system.
        x0: [float] Intersection with the X axis in the local coordinate system (meters).
        y0: [float] Intersection with the Y axis in the local coordinate system (meters).
        t0: [float] Time when the trajectory intersected the reference XY plane (seconds), offset from 
            some reference time.
        v: [float] Velocity of the fireball (m/s).
        azim: [float] Fireball azimuth (+E of due S).
        zangle: [float] Zenith angle.
        v_sound: [float] Average speed of sound (m/s).

    Return:
        ti: [float] Balistic shock time of arrival to the given coordinates (seconds).

    """

    # Calculate the mach angle
    beta = np.arcsin(v_sound/v)

    # Trajectory vector
    u = np.array([np.cos(azim)*np.sin(zangle), np.sin(azim)*np.cos(zangle), -np.cos(zangle)])

    # Difference from the reference point on the trajectory and the station
    b = stat_coord - np.array([x0, y0, 0])


    # Calculate the distance along the trajectory
    dt = np.abs(np.dot(b, u))

    # Calculate the distance perpendicular to the trajectory
    dp = np.sqrt(vectMag(b)**2 - dt**2)

    # Calculate the time of arrival
    ti = t0 - dt/v + (dp*np.cos(beta))/v_sound


    return ti




def waveReleasePoint(stat_coord, x0, y0, t0, v, azim, zangle, v_sound):
    """ Calculate the point on the trajectory from which the balistic wave was released and heard by the given
        station.

    Arguments:
        stat_coord: [3 element ndarray] Coordinates of the station in the local coordinate system.
        x0: [float] Intersection with the X axis in the local coordinate system (meters).
        y0: [float] Intersection with the Y axis in the local coordinate system (meters).
        t0: [float] Time when the trajectory intersected the reference XY plane (seconds), offset from 
            some reference time.
        v: [float] Velocity of the fireball (m/s).
        azim: [float] Fireball azimuth (+E of due S).
        zangle: [float] Zenith angle.
        v_sound: [float] Average speed of sound (m/s).

    Return:
        traj_point: [3 element ndarray] Location of the release point in the local coordinate system.

    """

    # Calculate the mach angle
    beta = np.arcsin(v_sound/v)

    # Trajectory vector
    u = np.array([np.cos(azim)*np.sin(zangle), np.sin(azim)*np.cos(zangle), -np.cos(zangle)])

    # Difference from the reference point on the trajectory and the station
    b = stat_coord - np.array([x0, y0, 0])


    # Calculate the distance along the trajectory
    dt = np.abs(np.dot(b, u))

    # Calculate the distance perpendicular to the trajectory
    dp = np.sqrt(vectMag(b)**2 - dt**2)


    # Vector from (x0, y0) to the point of wave release
    r = -u*(dt + dp*np.tan(beta))

    # Position of the wave release in the local coordinate system
    traj_point = np.array([x0, y0, 0]) + r


    return traj_point




def timeResidualsAzimuth(params, stat_coord_list, arrival_times, v_sound, azim_off=None, v_fixed=False, \
        print_residuals=False):
    """ Cost function for seismic fireball trajectory optimization. The function uses 

    Arguments:
        params: [list] Estimated parameters: x0, t0, t0, v, azim, elev.
        stat_coord_list: [list of ndarrays] A list of station coordinates (x, y, z) in the reference coordinate system.
        arrival_times: [list] A list of arrival times of the sound wave to the seismic station (in seconds 
            from some reference time).
        v_sound: [float] Average speed of sound (m/s).

    Keyword arguments:
        azim_off: [float] Azimuth around which the given values are centred. If None (default), it is assumed 
            that the azimuth is calculated +E of due South.
        v_fixed: [bool] Use a fixed velocity of 20 km/s

    """

    # Unpack estimated parameters
    x0, y0, t0, v, azim, zangle = params

    # Convert the values from km to m
    x0 *= 1000
    y0 *= 1000
    v  *= 1000

    if v_fixed:

        # Keep the fireball velocity fixed
        v = 20000


    # If the azimuth offset is given, recalculate the proper values
    if azim_off is not None:
        azim += azim_off

    # Wrap azimuth and zenith angle to the allowed range
    azim = azim%(2*np.pi)
    zangle = zangle%(np.pi/2)

    cost_value = 0

    # Go through all arrival times
    for i, (t_obs, stat_coord) in enumerate(zip(arrival_times, stat_coord_list)):

        ### Calculate the difference between the observed and the prediced arrival times ###
        ######################################################################################################

        # Calculate the time of arrival
        ti = timeOfArrival(stat_coord, x0, y0, t0, v, azim, zangle, v_sound)

        # Smooth approximation of l1 (absolute value) loss
        z = (t_obs - ti)**2
        cost = 2*((1 + z)**0.5 - 1)

        cost_value += cost


        if print_residuals:
            print("{:>3d}, {:<.3f}".format(i, t_obs - ti))

        ######################################################################################################


    return cost_value



def latLon2Local(lat0, lon0, elev0, lat, lon, elev):
    """ Convert geographic coordinates into a local coordinate system where the reference coordinates will be
        the origin. The positive direction of the X axis points towards the south, the positive direction of
        the Y axis points towards the east and the positive direction of the Z axis points to the zenith at
        the reference coordinates.

    Arguments:
        lat0: [float] reference latitude +N (radians).
        lon0: [float] reference longtidue +E (radians).
        elev0: [float] reference elevation above sea level (meters).
        lat: [float] Latitude +N (radians).
        lon: [float] Longtidue +E (radians).
        elev: [float] Elevation above sea level (meters).


    Return:
        (x, y, z): [3 element ndarray] (x, y, z) local coordinates.
    """

    # Calculate the ECEF coordinates of the reference position
    x0, y0, z0 = latLonAlt2ECEF(lat0, lon0, elev0)
    ref_ecef = np.array([x0, y0, z0])

    # Convert the geo coordinates of the station into ECEF coordinates
    coord_ecef = latLonAlt2ECEF(lat, lon, elev)


    ### Convert the ECEF coordinates into to local coordinate system ###
    
    local_coord = coord_ecef - ref_ecef

    # Rotate the coordinates so the origin point is tangent to the Earth's surface
    local_coord = np.array(ecef2ENU(lat0, lon0, *local_coord))

    # Rotate the coordinate system so X points towards the south and Y towards the east
    local_coord = rotateVector(local_coord, np.array([0, 0, 1]), np.pi/2)

    ######


    return local_coord




def local2LatLon(lat0, lon0, elev0, local_coord):
    """ Convert local coordinates into geographic coordinates. See latLon2Local for more details.

    Arguments:
        lat0: [float] reference latitude +N (radians).
        lon0: [float] reference longtidue +E (radians).
        elev0: [float] reference elevation above sea level (meters).
        local_coord: [3 element ndarray] (x, y, z):
            - x: [float] Local X coordinate (meters).
            - y: [float] Local Y coordinate (meters).
            - z: [float] Local Z coordinate (meters).

    Return:
        (lat, lon, elev): [3 element ndarray] Geographic coordinates, angles in radians, elevation in meters.
    """


    # Calculate the ECEF coordinates of the reference position
    x0, y0, z0 = latLonAlt2ECEF(lat0, lon0, elev0)
    ref_ecef = np.array([x0, y0, z0])


    # Rotate the coordinate system back to ENU
    local_coord = rotateVector(local_coord, np.array([0, 0, 1]), -np.pi/2)

    # Convert the coordinates back to ECEF
    coord_ecef = np.array(enu2ECEF(lat0, lon0, *local_coord)) + ref_ecef

    # Convert ECEF coordinates back to geo coordinates
    lat, lon, elev = ecef2LatLonAlt(*coord_ecef)


    return lat, lon, elev




def convertStationCoordinates(station_list, ref_indx):
    """ Converts the coordinates of stations into the local coordinate system, the origin being one of the
        given stations.
    
    Arguments:
        station_list: [list] A list of stations and arrival times, each entry is a tuple of:
            (name, lat, lon, elev, arrival_time_jd), where latitude and longitude are in radians, the 
            elevation is in meters and Julian date of the arrival time.
        ref_indx: [int] Index of the reference station which will be in the origin of the local coordinate
            system.
    """


    # Select the location of the reference station
    _, lat0, lon0, elev0, _ = station_list[ref_indx]

    stat_coord_list = []

    # Calculate the local coordinates of stations at the given time
    for i, entry in enumerate(station_list):

        _, lat, lon, elev, _ = entry
        
        # Convert geographical to local coordinates
        stat_coord = latLon2Local(lat0, lon0, elev0, lat, lon, elev)

        ######

        stat_coord_list.append(stat_coord)


    return stat_coord_list



def estimateSeismicTrajectoryAzimuth(station_list, v_sound, p0=None, azim_range=None, elev_range=None, \
        v_fixed=False):
    """ Estimate the trajectory of a fireball from seismic/infrasound data by modelling the arrival times of
        the balistic shock at given stations.

    The method is implemented according to Pujol et al. (2005) and Ishihara et al. (2003).

    Arguments:
        station_list: [list] A list of stations and arrival times, each entry is a tuple of:
            (name, lat, lon, elev, arrival_time_jd), where latitude and longitude are in radians, the 
            elevation is in meters and Julian date of the arrival time.
        v_sound: [float] The average speed of sound in the atmosphere (m/s).

    Keyword arguments:
        p0: [6 element ndarray] Initial parameters for trajectory estimation:
            p0[0]: [float] p0, north-south offset of the trajectory intersection with the ground (in km, +S).
            p0[1]: [float] y0, east-west offset of the trajectory intersection with the ground (in km, +E).
            p0[2]: [float] Time when the trajectory was at point (p0, y0), reference to the reference time 
                (seconds).
            p0[3]: [float] Velocity of the fireball (km/s).
            p0[4]: [float] Initial azimuth (+E of due south) of the fireball (radians).
            p0[5]: [float] Initial zenith angle of the fireball (radians).
        azim_range: [list of floats] (min, max) azimuths for the search, azimuths should be +E of due North
            in degrees. If the range of azmiuths traverses the 0/360 discontinuity, please use negative
            values for azimuths > 180 deg!
        elev_range: [list of floats] (min, max) elevations for the search, in degrees. The elevation is 
            measured from the horizon up.
        v_fixed: [bool] If True, use a fixed fireball velocity of 20 km/s. False by default.

    """

    # Extract all Julian dates
    jd_list = [entry[4] for entry in station_list]

    # Calculate the arrival times as the time in seconds from the earliest JD
    jd_ref = min(jd_list)
    jd_list = np.array(jd_list)
    arrival_times = (jd_list - jd_ref)*86400.0

    # Get the index of the first arrival station
    first_arrival_indx = np.argwhere(jd_list == jd_ref)[0][0]

    # Convert station coordiantes to local coordinates, with the station of the first arrival being the
    # origin of the coordinate system
    stat_coord_list = convertStationCoordinates(station_list, first_arrival_indx)

        
    if p0 is None:

        # Initial parameters:
        p0 = np.zeros(6)

        # Initial parameter
        # Initial point (km)
        # X direction (south positive) from the reference station
        p0[0] = 0
        # Y direction (east positive) from the reference station
        p0[1] = 0

        # Set the time of the wave release to 1 minute (about 20km at 320 m/s)
        p0[2] = -60

        # Set fireball velocity (km/s)
        p0[3] = 20

        # Set initial direction
        # Azim
        p0[4] = np.radians(0)
        # Zangle
        p0[5] = np.radians(45)



    # Find the trajectory by minimization
    # The minimization will probably fail as t0 and the velocity of the fireball are dependant, but the
    # radiant should converge


    # Set azimuth bounds
    if azim_range is not None:
        azim_min, azim_max = azim_range

        # Check if the azimuths traverse more than 180 degrees, meaning they are traversing 0/360
        if abs(max(azim_range) - min(azim_range)) > 180:
            azim_min -= 360

        # Convert the azimuths to +E of due S
        azim_min = np.radians(180 - azim_min)
        azim_max = np.radians(180 - azim_max)

        # Center the search around the mean azimuth
        azim_avg = (azim_min + azim_max)/2

        # Calculate the upper and lower azimuth boundaries from the mean
        azim_down = azim_avg - azim_min
        azim_up = azim_avg - azim_max
        

    else:
        azim_avg = None

        # Use 0 to 4*pi range as the solution might be around 0/2*pi
        azim_up = 4*np.pi
        azim_down = 0



    # Set the elevation bounds
    if elev_range is not None:
        elev_max, elev_min = elev_range

        # Calculate zenith angles
        zangle_min = np.radians(90 - elev_min)
        zangle_max = np.radians(90 - elev_max)

    else:
        zangle_min, zangle_max = 0, np.pi/2



    # Set the bounds for every parameters
    bounds = [
        (-300, +300), # X0
        (-300, +300), # Y0
        (-200, +200), # t0
        (11, 30), # Velocity (km/s)
        (azim_down, azim_up), # Azimuth
        (zangle_min, zangle_max) # Zenith angle
        ]

    print('Bounds:', bounds)

    # Extract lower and upper bounds
    lower_bounds = [bound[0] for bound in bounds]
    upper_bounds = [bound[1] for bound in bounds]

    class MiniResults():
        def __init__(self):
            self.x = None

    # Run PSO several times and choose the best solution
    solutions = []
    
    for i in range(10):

        print('Running PSO, run', i)

        # Use PSO for minimization
        x, fopt = pyswarm.pso(timeResidualsAzimuth, lower_bounds, upper_bounds, args=(stat_coord_list, \
            arrival_times, v_sound, azim_avg, v_fixed), maxiter=2000, swarmsize=2000, phip=1.1, phig=1.0, \
            debug=False, omega=0.5)

        print('Run', i, 'best estimation', fopt)

        solutions.append([x, fopt])


    # Choose the solution with the smallest residuals
    fopt_array = np.array([fopt for x, fopt in solutions])
    best_indx = np.argmin(fopt_array)

    x, fopt = solutions[best_indx]


    res = MiniResults()
    res.x = x

    print("X:", res.x)
    print('Final function value:', fopt)

    # Extract estimated parameters
    x0, y0 = res.x[:2]
    t0 = res.x[2]
    v_est = res.x[3]
    azim, zangle = res.x[4:]

    # Recalculate the proper azimuth if the range was given
    if azim_range:
        azim += azim_avg

    # Wrap azimuth and elevation to the allowed range
    azim = azim%(2*np.pi)
    zangle = zangle%(np.pi/2)

    print('--------------------')
    print('RESULTS:')
    print('x0:', x0, 'km')
    print('y0:', y0, 'km')
    print('t0:', t0, 's')
    print('v:', v_est, 'km/s')
    print('Azim (+E of due N) : ', (180 - np.degrees(azim))%360)
    print('Elev (from horizon):', 90 - np.degrees(zangle))


    # Print the time residuals per every station
    timeResidualsAzimuth(res.x, stat_coord_list, arrival_times, v_sound, azim_off=azim_avg, v_fixed=v_fixed, 
        print_residuals=True)




    # Plot the stations and the estimated trajectory
    plotStationsAndTrajectory(station_list, [1000*x0, 1000*y0, t0, 1000*v_est, azim, zangle], v_sound, 'fireball')




def plotStationsAndTrajectory(station_list, params, v_sound, file_name):
    """ Plots the stations in the local coordinate system and the fitted trajectory. """



    # Unpack estimated parameters
    x0, y0, t0, v, azim, zangle = params


    # Extract all Julian dates
    jd_list = [entry[4] for entry in station_list]

    # Calculate the arrival times as the time in seconds from the earliest JD
    jd_ref = min(jd_list)
    ref_indx = np.argmin(jd_list)
    jd_list = np.array(jd_list)
    stat_obs_times_of_arrival = (jd_list - jd_ref)*86400.0


    # Convert station coordiantes to local coordinates, with the station of the first arrival being the
    # origin of the coordinate system
    stat_coord_list = convertStationCoordinates(station_list, ref_indx)

    # Extract station coordinates
    x_stat, y_stat, z_stat = np.array(stat_coord_list).T

    # Convert station coordinates to km
    x_stat /= 1000
    y_stat /= 1000
    z_stat /= 1000

    x0 /= 1000
    y0 /= 1000


    # Calculate the trajectory vector
    u = np.array([np.cos(azim)*np.sin(zangle), np.sin(azim)*np.cos(zangle), -np.cos(zangle)])



    # Calculate modelled times of arrival and points of wave releasefor every station
    stat_model_times_of_arrival = []
    wave_release_points = []

    for stat_coord in stat_coord_list:

        # Calculate time of arrival
        ti = timeOfArrival(stat_coord, 1000*x0, 1000*y0, t0, v, azim, zangle, v_sound)
        stat_model_times_of_arrival.append(ti)

        # Calculate point of wave release
        traj_point = waveReleasePoint(stat_coord, 1000*x0, 1000*y0, t0, v, azim, zangle, v_sound)/1000
        wave_release_points.append(traj_point)

    stat_model_times_of_arrival = np.array(stat_model_times_of_arrival)
    wave_release_points = np.array(wave_release_points)


    # Get the release points with the highest and the lowest release height
    high_point = np.argmax(wave_release_points[:, 2])
    low_point = np.argmin(wave_release_points[:, 2])

    print('x0:', x0, 'km')
    print('y0:', y0, 'km')
    print('t0:', t0, 's')
    print('v:', v, 'km/s')
    print('Azim (+E of due N) : ', (180 - np.degrees(azim))%360)
    print('Elev (from horizon):', 90 - np.degrees(zangle))
    print('Wave release:')
    print(wave_release_points[:, 2])
    print(' - top:', wave_release_points[high_point, 2], 'km')
    print(' - bottom:', wave_release_points[low_point, 2], 'km')
    print()
    print('Residuals:')
    print('{:>10s}: {:6s}'.format('Station', 'res (s)'))
    
    sqr_res_acc = 0

    # Print the residuals per station
    for stat_entry, toa_obs, toa_model in zip(station_list, stat_obs_times_of_arrival, \
        stat_model_times_of_arrival):

        station_name = stat_entry[0]

        print('{:>10s}: {:+06.2f}s'.format(station_name, toa_obs - toa_model))

        sqr_res_acc += (toa_obs - toa_model)**2


    print('RMS:', np.sqrt(sqr_res_acc/len(station_list)), 's')

    
    # Determine the maximum absolute time of arrival (either positive of negative)
    toa_abs_max = np.max([np.abs(np.min(stat_model_times_of_arrival)), np.max(stat_model_times_of_arrival)])


    # Calcualte absolute observed - calculated residuals
    toa_residuals = np.abs(stat_obs_times_of_arrival - stat_model_times_of_arrival)

    # Determine the maximum absolute residual
    toa_res_max = np.max(toa_residuals)



    ### PLOT 3D ###
    ##########################################################################################################

    # Setup 3D plot
    fig = plt.figure()
    ax = fig.gca(projection='3d')


    # # Plot the stations except the reference
    # station_mask = np.ones(len(x), dtype=bool)
    # station_mask[ref_indx] = 0
    # ax.scatter(x[station_mask], y[station_mask], z[station_mask], c=stat_model_times_of_arrival[station_mask], \
    #     depthshade=0, cmap='viridis', vmin=0.00, vmax=toa_abs_max, edgecolor='k')

    # # Plot the reference station
    # ax.scatter(x[ref_indx], y[ref_indx], z[ref_indx], c='k', zorder=5)

    # Plot the stations (the colors are observed - calculated residuasl)
    stat_scat = ax.scatter(x_stat, y_stat, z_stat, c=toa_residuals, depthshade=0, cmap='inferno_r', \
        edgecolor='0.5', linewidths=1, vmin=0, vmax=toa_res_max)

    plt.colorbar(stat_scat, label='abs(O - C) (s)')


    # Plot the trajectory intersection with the ground
    ax.scatter(x0, y0, 0, c='g')


    # Plot the lowest and highest release points
    wrph_x, wrph_y, wrph_z = wave_release_points[high_point]
    wrpl_x, wrpl_y, wrpl_z = wave_release_points[low_point]
    ax.scatter(wrph_x, wrph_y, wrph_z)
    ax.scatter(wrpl_x, wrpl_y, wrpl_z)




    print('Trajectory vector:', u)

    # Get the limits of the plot
    x_min, x_max = ax.get_xlim()
    y_min, y_max = ax.get_ylim()
    z_min, z_max = ax.get_zlim()

    # Get the maximum range of axes
    x_range = abs(x_max - x_min)
    y_range = abs(y_max - y_min)
    z_range = abs(z_max - z_min)

    traj_len = 1.5*max([x_range, y_range, z_range])


    # Calculate the beginning of the trajectory
    x_beg = x0 - traj_len*u[0]
    y_beg = y0 - traj_len*u[1]
    z_beg = -traj_len*u[2]

    # Plot the trajectory
    ax.plot([x0, x_beg], [y0, y_beg], [0, z_beg], c='k')

    # Plot wave release trajectory segment
    ax.plot([wrph_x, wrpl_x], [wrph_y, wrpl_y], [wrph_z, wrpl_z], color='red', linewidth=2)


    ### Plot the boom corridor ###
    img_dim = 100
    x_data = np.linspace(x_min, x_max, img_dim)
    y_data = np.linspace(y_min, y_max, img_dim)
    xx, yy = np.meshgrid(x_data, y_data)

    # Make an array of all plane coordinates
    plane_coordinates = np.c_[xx.ravel(), yy.ravel(), np.zeros_like(xx.ravel())]

    times_of_arrival = np.zeros_like(xx.ravel())
    
    # Calculate times of arrival for each point on the reference plane
    for i, plane_coords in enumerate(plane_coordinates):
        
        ti = timeOfArrival(1000*plane_coords, 1000*x0, 1000*y0, t0, v, azim, zangle, v_sound)

        times_of_arrival[i] = ti


    times_of_arrival = times_of_arrival.reshape(img_dim, img_dim)


    # Determine range and number of contour levels, so they are always centred around 0
    # toa_abs_max = np.max([np.abs(np.min(times_of_arrival)), np.max(times_of_arrival)])
    levels = np.linspace(0.00, toa_abs_max, 25)

    # Plot colorcoded times of arrival on the surface
    toa_conture = ax.contourf(xx, yy, times_of_arrival, levels, zdir='z', offset=np.min(z_stat), \
        cmap='viridis', alpha=1.0)

    # Add a color bar which maps values to colors
    fig.colorbar(toa_conture, label='Time of arrival (s)')


    ######



    # Constrain the plot to the initial bounds
    ax.set_xlim(x_min, x_max)
    ax.set_ylim(y_min, y_max)


    # Set a constant aspect ratio
    #ax.set_aspect('equal', adjustable='datalim')

    # Set a constant and equal aspect ratio
    ax.set_aspect('equal', adjustable='box-forced')
    set3DEqualAxes(ax)


    ax.set_xlabel('X (+ south)')
    ax.set_ylabel('Y (+ east)')
    ax.set_zlabel('Z (+ zenith)')


    plt.savefig(file_name + '_3d.png', dpi=300)

    plt.show()




    ### PLOT THE MAP ###
    ##########################################################################################################

    # Extract coordinates of the reference station
    lat0, lon0, elev0 = station_list[ref_indx][1:4]

    # Calculate the coordinates of the trajectory intersection with the ground
    lat_i, lon_i, elev_i = local2LatLon(lat0, lon0, elev0, 1000*np.array([x0, y0, 0]))

    # Calculate the coordinate of the beginning of the trajectory
    lat_beg, lon_beg, elev_beg = local2LatLon(lat0, lon0, elev0, 1000*np.array([x_beg, y_beg, z_beg]))


    # Calculate coordinates of trajectory release points
    wrph_lat, wrph_lon, wrph_elev = local2LatLon(lat0, lon0, elev0, 1000*np.array([wrph_x, wrph_y, wrph_z]))
    wrpl_lat, wrpl_lon, wrpl_elev = local2LatLon(lat0, lon0, elev0, 1000*np.array([wrpl_x, wrpl_y, wrpl_z]))



    ### Calculate pointing vectors from stations to release points

    wr_points = []
    for wr_point, stat_point in zip(wave_release_points, np.c_[x_stat, y_stat, z_stat]):

        # Calculate vector pointing from station to release point
        wr_point = wr_point - stat_point

        wr_points.append(wr_point)

    
    # Normalize by the longest vector, which will be 1/10 of the trajectory length

    wr_len_max = max([vectMag(wr_point) for wr_point in wr_points])

    wr_vect_x = []
    wr_vect_y = []
    wr_vect_z = []

    for wr_point in wr_points:

        wr_x, wr_y, wr_z = (wr_point/wr_len_max)*traj_len/10

        wr_vect_x.append(wr_x)
        wr_vect_y.append(wr_y)
        wr_vect_z.append(wr_z)

    ###



    # Extract station coordinates
    stat_lat = []
    stat_lon = []
    stat_elev = []

    for entry in station_list:

        lat_t, lon_t, elev_t = entry[1:4]

        stat_lat.append(lat_t)
        stat_lon.append(lon_t)
        stat_elev.append(elev_t)


    stat_lat = np.array(stat_lat)
    stat_lon = np.array(stat_lon)
    stat_elev = np.array(stat_elev)

    # Init the ground map
    m = GroundMap(np.append(stat_lat, lat_i), np.append(stat_lon, lon_i), border_size=20, \
        color_scheme='light')



    # Convert contour local coordinated to geo coordinates
    lat_cont = []
    lon_cont = []
    
    for x_cont, y_cont in zip(xx.ravel(), yy.ravel()):
        
        lat_c, lon_c, _ = local2LatLon(lat0, lon0, elev0, 1000*np.array([x_cont, y_cont, 0]))

        lat_cont.append(lat_c)
        lon_cont.append(lon_c)


    lat_cont = np.array(lat_cont).reshape(img_dim, img_dim)
    lon_cont = np.array(lon_cont).reshape(img_dim, img_dim)


    # Plot the time of arrival contours
    toa_conture = m.m.contourf(np.degrees(lon_cont), np.degrees(lat_cont), times_of_arrival, levels, zorder=3, \
        latlon=True, cmap='viridis')


    # Add a color bar which maps values to colors
    m.m.colorbar(toa_conture, label='Time of arrival (s)')


    # Plot stations
    m.scatter(stat_lat, stat_lon, c=stat_model_times_of_arrival, s=20, marker='o', edgecolor='0.5', \
        linewidths=1, cmap='viridis', vmin=0.00, vmax=toa_abs_max)

<<<<<<< HEAD
=======
    # Plot station names
    for stat_entry in station_list:

        name, s_lat, s_lon = stat_entry[:3]

        # Convert coordinates to map coordinates
        x, y = m.m(np.degrees(s_lon), np.degrees(s_lat))

        # Plot the text 
        txt = plt.text(x, y, name, horizontalalignment='left', verticalalignment='top', color='k')

        # Add border to text
        txt.set_path_effects([PathEffects.withStroke(linewidth=1, foreground='w')])





>>>>>>> b7f997ac

    # Plot intersection with the ground
    m.scatter(lat_i, lon_i, s=10, marker='x', c='g')


    # Plot the trajectory
    m.plot([lat_beg, lat_i], [lon_beg, lon_i], c='g')


    # Plot the wave release segment
    m.plot([wrph_lat, wrpl_lat], [wrph_lon, wrpl_lon], c='red', linewidth=2)


    # Plot wave release directions
    for i in range(len(x_stat)):
        
        wr_lat_i, wr_lon_i, wr_elev_i = local2LatLon(lat0, lon0, elev0, 1000*np.array([x_stat[i] + wr_vect_x[i], y_stat[i] + wr_vect_y[i], z_stat[i] + wr_vect_z[i]]))
        #wr_lat_i, wr_lon_i, wr_elev_i = local2LatLon(lat0, lon0, elev0, 1000*np.array([wrp_x[i], wrp_y[i], wrp_z[i]]))

        m.plot([stat_lat[i], wr_lat_i], [stat_lon[i], wr_lon_i], c='k', linewidth=1.0)


    plt.tight_layout()


    plt.savefig(file_name + '_map.png', dpi=300)

    plt.show()



    ##########################################################################################################




if __name__ == "__main__":

    import matplotlib.pyplot as plt


    # lat0 = 15
    # lon0 = 35
    # elev0 = 250
    # local_coords = latLon2Local(lat0, lon0, elev0, np.radians(15.1), np.radians(35.02), 300)
    # lat, lon, elev = local2LatLon(lat0, lon0, elev0, local_coords)

    # print(np.degrees(lat))
    # print(np.degrees(lon))
    # print(elev)


    # sys.exit()


    # Average speed of sound in the atmosphere
    v_sound = 320 # m/s


    ### TEST!!!! ###
    ##########################################################################################################

<<<<<<< HEAD
    # Wayne event
    station_list = [
        ['G58A', np.radians(45.149200), np.radians(-74.054001), 173, date2JD(2013, 11, 27, 00, 50, 27, 150)],
        ['F58A', np.radians(45.866300), np.radians(-73.814500), 239, date2JD(2013, 11, 27, 00, 52, 23, 900)],
        ['E58A', np.radians(46.372100), np.radians(-73.277100), 764, date2JD(2013, 11, 27, 00, 55, 25, 880)],
        ['H59A', np.radians(44.645500), np.radians(-73.690498), 355, date2JD(2013, 11, 27, 00, 52, 48, 800)],
        ['H58A', np.radians(44.417599), np.radians(-74.179802), 537, date2JD(2013, 11, 27, 00, 53, 19, 320)]
    ]
    plotStationsAndTrajectory(station_list, [-10.6255131247*1000,  0.97761117287*1000, -22.39726861, 29.72664835*1000, np.radians(180 - 180.485602168), np.radians(90 - 42.5945238073)], v_sound, 'wayne')
    #estimateSeismicTrajectoryAzimuth(station_list, 320, azim_range=[100, 220], elev_range=[5, 35])
=======
    # # Wayne event
    # station_list = [
    #     ['G58A', np.radians(45.149200), np.radians(-74.054001), 173, date2JD(2013, 11, 27, 00, 50, 27, 150)],
    #     ['F58A', np.radians(45.866300), np.radians(-73.814500), 239, date2JD(2013, 11, 27, 00, 52, 23, 900)],
    #     ['E58A', np.radians(46.372100), np.radians(-73.277100), 764, date2JD(2013, 11, 27, 00, 55, 25, 880)],
    #     ['H59A', np.radians(44.645500), np.radians(-73.690498), 355, date2JD(2013, 11, 27, 00, 52, 48, 800)],
    #     ['H58A', np.radians(44.417599), np.radians(-74.179802), 537, date2JD(2013, 11, 27, 00, 53, 19, 320)]
    # ]
    # plotStationsAndTrajectory(station_list, [-10.6255131247*1000,  0.97761117287*1000, -22.39726861, 29.72664835*1000, np.radians(180 - 180.485602168), np.radians(90 - 42.5945238073)], v_sound, 'wayne')
    # #estimateSeismicTrajectoryAzimuth(station_list, 320, azim_range=[100, 220], elev_range=[5, 35])
>>>>>>> b7f997ac


    # # Bolivia 2007
    # station_list = [
    #     ['BBOD ', np.radians(-16.64), np.radians(-68.60), 4235, date2JD(2007, 9, 15, 16, 42, 22)],
    #     ['I08BO', np.radians(-16.21), np.radians(-68.45), 4131, date2JD(2007, 9, 15, 16, 44, 10)],
    #     ['BBOE ', np.radians(-16.81), np.radians(-67.98), 4325, date2JD(2007, 9, 15, 16, 45, 21)],
    #     ['BBOK ', np.radians(-16.58), np.radians(-67.87), 4638, date2JD(2007, 9, 15, 16, 46, 05)],
    #     ['I41PY', np.radians(-26.34), np.radians(-57.31),  164, date2JD(2007, 9, 15, 18,  8, 51)]
    # ]
    # estimateSeismicTrajectoryAzimuth(station_list, 320, elev_range=[5, 80])



    # # Pujol et al. 2005 data
    # arkansas_ref_jd = date2JD(2003, 11, 04, 03, 0, 0)
    # station_list = [
    #     ['BVAR', np.radians(35.443), np.radians(-90.677), 200, arkansas_ref_jd + 0.00/86400],
    #     ['HBAR', np.radians(35.555), np.radians(-90.657), 200, arkansas_ref_jd + 3.32/86400],
    #     ['QUAR', np.radians(35.644), np.radians(-90.649), 200, arkansas_ref_jd + 10.17/86400],
    #     ['TWAR', np.radians(35.361), np.radians(-90.560), 200, arkansas_ref_jd + 26.99/86400],
    #     ['JHAR', np.radians(35.606), np.radians(-90.524), 200, arkansas_ref_jd + 29.56/86400],
    #     ['TMAR', np.radians(35.695), np.radians(-90.489), 200, arkansas_ref_jd + 43.27/86400],
    #     ['BLAR', np.radians(35.369), np.radians(-90.449), 200, arkansas_ref_jd + 45.59/86400],
    #     ['NHAR', np.radians(35.786), np.radians(-90.544), 200, arkansas_ref_jd + 45.91/86400],
    #     ['NFAR', np.radians(35.448), np.radians(-90.393), 200, arkansas_ref_jd + 51.19/86400],
    #     ['TYAR', np.radians(35.509), np.radians(-90.292), 200, arkansas_ref_jd + 68.83/86400],
    #     ['LPAR', np.radians(35.602), np.radians(-90.300), 200, arkansas_ref_jd + 69.86/86400],
    #     ['RVAR', np.radians(35.690), np.radians(-90.286), 200, arkansas_ref_jd + 78.47/86400],
    #     ['CPAR', np.radians(35.556), np.radians(-90.236), 200, arkansas_ref_jd + 79.96/86400],
    #     ['BOAR', np.radians(35.823), np.radians(-90.287), 200, arkansas_ref_jd + 93.97/86400],
    #     ['HTAR', np.radians(35.655), np.radians(-90.185), 200, arkansas_ref_jd + 94.52/86400],
    #     ['MSAR', np.radians(35.784), np.radians(-90.147), 200, arkansas_ref_jd + 113.34/86400],
    #     ['LVAR', np.radians(35.915), np.radians(-90.222), 200, arkansas_ref_jd + 119.65/86400],
    #     ['HOVM', np.radians(36.044), np.radians(-90.067), 200, arkansas_ref_jd + 168.05/86400]
    # ]

    # # Initial parameters (Arkasnas fireball)
    # p0 = np.zeros(6)
    # # Initial point (km)
    # # X direction (south positive) from the reference station
    # p0[0] = -18.1
    # # Y direction (east positive) from the reference station
    # p0[1] = -85.7

    # # Set the time of the wave release to 1 minute (about 20km at 320 m/s)
    # p0[2] = -134

    # # Set fireball velocity (km/s)
    # p0[3] = 20

    # # Set initial direction
    # # Azim (+E of due south)
    # p0[4] = np.radians(-106.5)
    # # Zangle
    # p0[5] = np.radians(37.6)

    # # Arkansas
    # plotStationsAndTrajectory(station_list, [-9.05406157e+00*1000,  -8.22575287e+01*1000,  -1.66322331e+02,   1.84898542e+01*1000, np.radians(180 - 272.303002438),   7.13692280e-01], v_sound, 'arkansas')
    # #estimateSeismicTrajectoryAzimuth(station_list, 320, p0=p0, azim_range=[230, 310], elev_range=[30, 55])


    # # Ishikara 2003 data
    # station_list = [
    #     #["MYK  ", np.radians(39.590), np.radians(141.98), 120, date2JD(1998, 3, 30, 3, 23,  8, 270, UT_corr=9)],
    #     ["KGJ* ", np.radians(39.387), np.radians(141.57), 375, date2JD(1998, 3, 30, 3, 23, 42, 740, UT_corr=9)],
    #     ["JOM* ", np.radians(39.473), np.radians(141.29), 210, date2JD(1998, 3, 30, 3, 24,  7, 830, UT_corr=9)],
    #     ["MNS* ", np.radians(39.355), np.radians(141.20),  65, date2JD(1998, 3, 30, 3, 24, 13, 780, UT_corr=9)],
    #     ["NTM* ", np.radians(39.632), np.radians(141.30), 311, date2JD(1998, 3, 30, 3, 24, 22, 060, UT_corr=9)],
    #     ["THR* ", np.radians(39.118), np.radians(141.26), 165, date2JD(1998, 3, 30, 3, 24, 28, 930, UT_corr=9)],
    #     ["NAM* ", np.radians(39.466), np.radians(141.00), 245, date2JD(1998, 3, 30, 3, 24, 37, 340, UT_corr=9)],
    #     ["HAN* ", np.radians(39.374), np.radians(140.94), 300, date2JD(1998, 3, 30, 3, 24, 38, 350, UT_corr=9)],
    #     ["GTO* ", np.radians(39.237), np.radians(140.91), 610, date2JD(1998, 3, 30, 3, 24, 41, 290, UT_corr=9)],
    #     ["YHB* ", np.radians(39.618), np.radians(141.08), 300, date2JD(1998, 3, 30, 3, 24, 43, 850, UT_corr=9)],
    #     ["SAW* ", np.radians(39.403), np.radians(140.77), 280, date2JD(1998, 3, 30, 3, 24, 57, 550, UT_corr=9)],
    #     ["JMK* ", np.radians(38.952), np.radians(141.22),  70, date2JD(1998, 3, 30, 3, 24, 59, 120, UT_corr=9)],
    #     ["SWU* ", np.radians(39.486), np.radians(140.79), 445, date2JD(1998, 3, 30, 3, 25,  1, 140, UT_corr=9)],
    #     ["HRQ* ", np.radians(38.984), np.radians(141.04), 123, date2JD(1998, 3, 30, 3, 25,  1, 500, UT_corr=9)],
    #     ["OSK* ", np.radians(39.616), np.radians(140.90), 270, date2JD(1998, 3, 30, 3, 25,  3, 980, UT_corr=9)],
    #     ["HMK* ", np.radians(39.848), np.radians(141.24), 650, date2JD(1998, 3, 30, 3, 25,  6, 760, UT_corr=9)],
    #     ["KT44*", np.radians(39.086), np.radians(140.72), 400, date2JD(1998, 3, 30, 3, 25,  7, 380, UT_corr=9)],
    #     ["HRN* ", np.radians(39.256), np.radians(140.63), 170, date2JD(1998, 3, 30, 3, 25,  8, 640, UT_corr=9)],
    #     ["KT43*", np.radians(39.130), np.radians(140.66), 280, date2JD(1998, 3, 30, 3, 25,  9, 760, UT_corr=9)],
    #     ["JRG* ", np.radians(39.396), np.radians(140.63), 200, date2JD(1998, 3, 30, 3, 25, 12,  90, UT_corr=9)],
    #     ["KT48*", np.radians(39.061), np.radians(140.59), 235, date2JD(1998, 3, 30, 3, 25, 20, 420, UT_corr=9)],
    #     ["GNY* ", np.radians(38.857), np.radians(140.72), 440, date2JD(1998, 3, 30, 3, 25, 39, 110, UT_corr=9)] 
    # ]

    # # Initial parameter (Japanese fireball)
    # p0 = np.zeros(6)
    # # Initial point (km)
    # # X direction (south positive) from the reference station
    # p0[0] = -93
    # # Y direction (east positive) from the reference station
    # p0[1] = 207

    # # Set the time of the wave release to 1 minute (about 20km at 320 m/s)
    # p0[2] = -60

    # # Set fireball velocity (km/s)
    # p0[3] = 20

    # # Set initial direction
    # # Azim (+E of due south)
    # p0[4] = np.radians(135)
    # # Zangle
    # p0[5] = np.radians(90 - 18.5)

    # # Japanese
    # # plotStationsAndTrajectory(station_list, -11466.2958037, 175318.786352, 5.00539821,    0.28304974, 'miyako')
    # estimateSeismicTrajectoryAzimuth(station_list, 320, p0=p0, azim_range=[30, 90], elev_range=[10, 40])




    # # Moravka
    # moravka_ref_jd = date2JD(2000, 5, 6, 11, 51, 50)
    # station_list = [
    #     ['CSM ', np.radians(49.8004), np.radians(18.5608),  278, moravka_ref_jd +  90.10/86400],
    #     ['RAJ ', np.radians(49.8514), np.radians(18.5817),  272, moravka_ref_jd +  96.40/86400],
    #     ['LUT ', np.radians(49.8832), np.radians(18.4150),  217, moravka_ref_jd + 100.90/86400],
    #     ['PRS ', np.radians(49.9143), np.radians(18.5528),  205, moravka_ref_jd + 102.80/86400],
    #     ['BMZ ', np.radians(49.8344), np.radians(18.1411),  250, moravka_ref_jd + 129.10/86400],
    #     ['MAJ ', np.radians(49.8237), np.radians(18.4713), -365, moravka_ref_jd +  92.95/86400],
    #     ['CSA ', np.radians(49.8531), np.radians(18.4925), -497, moravka_ref_jd +  95.26/86400],
    #     ['KVE ', np.radians(49.8003), np.radians(18.5007), -141, moravka_ref_jd +  90.40/86400]
    # ]

    
    # # Initial parameters (Moravka)
    # p0 = np.zeros(6)
    # # Initial point (km)
    # # X direction (south positive) from the reference station
    # p0[0] = 100
    # # Y direction (east positive) from the reference station
    # p0[1] = 0

    # # Set the time of the wave release to 1 minute (about 20km at 320 m/s)
    # p0[2] = -60

    # # Set fireball velocity (km/s)
    # p0[3] = 20

    # # Set initial direction
    # # Azim (+E of due south)
    # p0[4] = np.radians(0)
    # # Zangle
    # p0[5] = np.radians(90 - 20)

    # # Moravka
    # plotStationsAndTrajectory(station_list, [1000*7.10714884e+01,  -1000*2.26290796e+00,  -7.02326093e+01,   1000*1.40304477e+01, 6.64257699e-02,   1.24330021e+00], v_sound, 'moravka')
    # # estimateSeismicTrajectoryAzimuth(station_list, 320, p0=p0, azim_range=[140, 220], elev_range=[15, 40], \
    # #     v_fixed=False)




    # # TEST STATIONS
    # arkansas_ref_jd = date2JD(2003, 11, 04, 03, 0, 0)
    # station_list = [
    #     ['1', np.radians(35.443), np.radians(-90.677), 200, arkansas_ref_jd],
    #     ['2', np.radians(35.443), np.radians(-90.677), 300, arkansas_ref_jd],
    #     ['3', np.radians(35.443), np.radians(-90.577), 200, arkansas_ref_jd]
    # ]

    # # TEST convert station coordinates
    # stat_coord_list = convertStationCoordinates(station_list, 0)

    # print(stat_coord_list)


<<<<<<< HEAD
=======
    # 2018-06-13 Nevada event
    station_list = [
        ["S11A", np.radians(37.6444), np.radians(-115.7472), 1456, 2458282.65755817],
        ["PIO", np.radians(37.9472), np.radians(-114.4914), 1887, 2458282.66093798],
        ["PRN", np.radians(37.4065), np.radians(-115.0512), 1464, 2458282.66366093]
    ]
    # x0, y0, t0, v, azim, zangle
    plotStationsAndTrajectory(station_list, [47.7*1000,  -42.0*1000, -140.0, 17*1000, np.radians(180 - 215), np.radians(90 - 25)], v_sound, '2018-06-13_nevada')
    #estimateSeismicTrajectoryAzimuth(station_list, 320, azim_range=[100, 220], elev_range=[5, 35])





>>>>>>> b7f997ac
    sys.exit()
    ##########################################################################################################





    ### INPUTS ###
    ##########################################################################################################


    # DATA PATHS
    dir_paths = [
        "/local4/infrasound/Infrasound/Fireball/15-Sep-2007/seismic/UBh2"
        #"/local4/infrasound/Infrasound/Fireball/15-Sep-2011-SW_USA/is56"
        #"/local4/infrasound/Infrasound/Fireball/15-Sep-2011-SW_USA/is57"
        #"/local4/infrasound/Infrasound/Fireball/15-Sep-2007/seismic/LPAZ"
    ]

    site_files = [
        "UBh2.site"
        #"is56.site"
        #"is57.site"
        #"impact.site"
        ]

    wfdisc_files = [
        "UBh2.wfdisc"
        #"is56.wfdisc"
        #"is57.wfdisc"
        #"impact.wfdisc"
        ]

    # Average speed of sound in the atmosphere
    v_sound = 320 # m/s


    ##########################################################################################################

    seismic_data = []

    # Load seismic data from given files
    for dir_path, site_file, wfdisc_file in zip(dir_paths, site_files, wfdisc_files):

        # Load the seismic data from individual file
        file_data = loadCSSseismicData(dir_path, site_file, wfdisc_file)

        # Add all entries to the global list
        for entry in file_data:
            seismic_data.append(entry)


    # Merge all data from the same channels
    merged_data = mergeChannels(seismic_data)

    # Determine the earliest time from all beginning times
    ref_time = min([w.begin_time for _, merged_w, _, _ in merged_data for w in merged_w])

    # Setup the plotting
    f, axes = plt.subplots(nrows=len(merged_data), ncols=1, sharex=True)

    # Go through data from all channels
    for i, entry in enumerate(merged_data):

        # Select the current axis for plotting
        ax = axes[i]

        # Unpack the channels
        merged_sites, merged_wfdisc, merged_time, merged_waveform = entry

        # Go through all individual measurements
        for site, w, time_data, waveform_data in zip(merged_sites, merged_wfdisc, merged_time, merged_waveform):


            # Calculate the difference from the reference time
            t_diff = (w.begin_time - ref_time).total_seconds()

            # Offset the time data to be in accordance with the reference time
            time_data += t_diff

            # Plot the seismic data
            ax.plot(time_data/60, waveform_data, zorder=3, linewidth=0.5)

        # Add the station label
        ax.text(ax.get_xlim()[0], ax.get_ylim()[1], w.sta + " " + w.chan, va='top')

        ax.grid(color='0.9')


    plt.xlabel('Time (min)')

    plt.subplots_adjust(hspace=0)
    plt.show()
<|MERGE_RESOLUTION|>--- conflicted
+++ resolved
@@ -13,10 +13,7 @@
 import scipy.optimize
 import pyswarm
 import matplotlib.pyplot as plt
-<<<<<<< HEAD
-=======
 import matplotlib.patheffects as PathEffects
->>>>>>> b7f997ac
 
 
 from Formats.CSSseismic import loadCSSseismicData
@@ -918,8 +915,6 @@
     m.scatter(stat_lat, stat_lon, c=stat_model_times_of_arrival, s=20, marker='o', edgecolor='0.5', \
         linewidths=1, cmap='viridis', vmin=0.00, vmax=toa_abs_max)
 
-<<<<<<< HEAD
-=======
     # Plot station names
     for stat_entry in station_list:
 
@@ -935,10 +930,6 @@
         txt.set_path_effects([PathEffects.withStroke(linewidth=1, foreground='w')])
 
 
-
-
-
->>>>>>> b7f997ac
 
     # Plot intersection with the ground
     m.scatter(lat_i, lon_i, s=10, marker='x', c='g')
@@ -1001,18 +992,6 @@
     ### TEST!!!! ###
     ##########################################################################################################
 
-<<<<<<< HEAD
-    # Wayne event
-    station_list = [
-        ['G58A', np.radians(45.149200), np.radians(-74.054001), 173, date2JD(2013, 11, 27, 00, 50, 27, 150)],
-        ['F58A', np.radians(45.866300), np.radians(-73.814500), 239, date2JD(2013, 11, 27, 00, 52, 23, 900)],
-        ['E58A', np.radians(46.372100), np.radians(-73.277100), 764, date2JD(2013, 11, 27, 00, 55, 25, 880)],
-        ['H59A', np.radians(44.645500), np.radians(-73.690498), 355, date2JD(2013, 11, 27, 00, 52, 48, 800)],
-        ['H58A', np.radians(44.417599), np.radians(-74.179802), 537, date2JD(2013, 11, 27, 00, 53, 19, 320)]
-    ]
-    plotStationsAndTrajectory(station_list, [-10.6255131247*1000,  0.97761117287*1000, -22.39726861, 29.72664835*1000, np.radians(180 - 180.485602168), np.radians(90 - 42.5945238073)], v_sound, 'wayne')
-    #estimateSeismicTrajectoryAzimuth(station_list, 320, azim_range=[100, 220], elev_range=[5, 35])
-=======
     # # Wayne event
     # station_list = [
     #     ['G58A', np.radians(45.149200), np.radians(-74.054001), 173, date2JD(2013, 11, 27, 00, 50, 27, 150)],
@@ -1023,7 +1002,6 @@
     # ]
     # plotStationsAndTrajectory(station_list, [-10.6255131247*1000,  0.97761117287*1000, -22.39726861, 29.72664835*1000, np.radians(180 - 180.485602168), np.radians(90 - 42.5945238073)], v_sound, 'wayne')
     # #estimateSeismicTrajectoryAzimuth(station_list, 320, azim_range=[100, 220], elev_range=[5, 35])
->>>>>>> b7f997ac
 
 
     # # Bolivia 2007
@@ -1195,8 +1173,6 @@
     # print(stat_coord_list)
 
 
-<<<<<<< HEAD
-=======
     # 2018-06-13 Nevada event
     station_list = [
         ["S11A", np.radians(37.6444), np.radians(-115.7472), 1456, 2458282.65755817],
@@ -1208,10 +1184,6 @@
     #estimateSeismicTrajectoryAzimuth(station_list, 320, azim_range=[100, 220], elev_range=[5, 35])
 
 
-
-
-
->>>>>>> b7f997ac
     sys.exit()
     ##########################################################################################################
 
